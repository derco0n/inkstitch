$.postJSON = function(url, data, success=null) {
    return $.ajax(url, {
                        type: 'POST',
                        data: JSON.stringify(data),
                        contentType: 'application/json',
                        success: success
                       });
};

function ping() {
  $.get("/ping")
   .done(function() { setTimeout(ping, 1000) })
   .fail(function() { $('#errors').attr('class', 'show') });
}

// set pagenumbers
function setPageNumbers() {
  var totalPageNum = $('body').find('.page:visible').length;
  $('span.total-page-num').text(totalPageNum);
  $( '.page:visible span.page-num' ).each(function( index ) {
    $(this).text(index + 1);
  });
}

// Scale SVG (fit || full size)
function scaleSVG(element, scale = 'fit') {
  
  // always center svg
  transform = "translate(-50%, -50%)";
  
  if(scale == 'fit') {
    var scale = Math.min(
      element.width() / element.find('svg').width(),    
      element.height() / element.find('svg').height()
    );
    // Do not scale to more than 100%
    scale = (scale <= 1) ? scale : 1;
  }
  
  transform += " scale(" + scale + ")";
  var label = parseInt(scale*100);

  element.find('svg').css({ transform: transform });
  element.find('figcaption span').text(label);
}

// set preview svg scale to fit into its box if transform is not set
function scaleAllSvg() {
    $('.page').each(function() {
      if( $(this).css('display') != 'none' ) {
        if( $(this).find('.inksimulation svg').css('transform') == 'none') {
          if( $(this).find('.inksimulation span').text() == '') {
            scaleSVG($(this).find('.inksimulation'));
          } 
          else {
            var transform = $(this).find('.inksimulation span').text();
            var scale = transform.match(/-?[\d\.]+/g)[0];
            $(this).find('.inksimulation svg').css({ transform: transform });
            $(this).find('.inksimulation span').text(parseInt(scale*100));
          }
        }
      }
    });
}

$(function() {
  setTimeout(ping, 1000);
  setPageNumbers();
<<<<<<< HEAD
  scaleInksimulation();

  /* Contendeditable Fields */

  // When we focus out from a contenteditable field, we want to
  // set the same content to all fields with the same classname
  $('[contenteditable="true"]').on('focusout', function() {
    var content = $(this).html();
    var field_name = $(this).attr('data-field-name');
    $('[data-field-name="' + field_name + '"]').text(content);
    $.postJSON('/settings/' + field_name, {value: content});
  });

  // load up initial metadata values
  $.getJSON('/settings', function(settings) {
      $.each(settings, function(field_name, value) {
          $('[data-field-name="' + field_name + '"]').each(function(i, item) {
              var item = $(item);
              if (item.is(':checkbox')) {
                  item.prop('checked', value).trigger('change');
              } else if (item.is('img')) {
                  item.attr('src', value);
              } else if (item.is('select')) {
                  item.val(value).trigger('change');
              } else {
                  item.text(value);
              }
          });
      });
=======
  scaleAllSvg();
  
  /* SCALING AND MOVING SVG  */
  
  /* Mousewheel scaling */
  $('figure.inksimulation').on( 'DOMMouseScroll mousewheel', function (e) {
    if(event.ctrlKey == true) {
    
      var svg       = $(this).find('svg');
      var transform = svg.css('transform').match(/-?[\d\.]+/g);
      var scale     = parseFloat(transform[0]);
      
      if( scale > 0.01 && (e.originalEvent.detail > 0 || e.originalEvent.wheelDelta < 0)) {
        // scroll down
        scale -= 0.01;
      } else {
        //scroll up
        scale += 0.01;
      }
      
      // set modified scale
      transform[0] = scale;
      transform[3] = scale;
      svg.css({ transform: 'matrix(' + transform + ')' });
      
      // set scale caption text
      $(this).find("span").text(parseInt(scale*100));

      //prevent page fom scrolling
      return false;
    }
  });
  
  /* Fit SVG */
  $('button.svg-fit').click(function() {
    var svgfigure = $(this).closest('figure');
    scaleSVG(svgfigure, 'fit');
  });
  
  /* Full Size SVG */
  $('button.svg-full').click(function() {
    var svgfigure = $(this).closest('figure');
    scaleSVG(svgfigure, '1');
  });
  
  /* Drag SVG */
  $('figure.inksimulation').on('mousedown', function(e) {
      $(this).data('p0', { x: e.pageX, y: e.pageY });
      $(this).css({cursor: 'move'});
  }).on('mouseup', function(e) {
      $(this).css({cursor: 'auto'});
      var p0 = $(this).data('p0'),
        p1 = { x: e.pageX, y: e.pageY },
        d = Math.sqrt(Math.pow(p1.x - p0.x, 2) + Math.pow(p1.y - p0.y, 2));
      if (d > 4) {
        var transform = $(this).find('svg').css('transform').match(/-?[\d\.]+/g);
        transform[4] = parseFloat(transform[4]) + parseFloat(p1.x-p0.x);
        transform[5] = parseFloat(transform[5]) + parseFloat(p1.y-p0.y);
        // set modified translate
        $(this).find('svg').css({ transform: 'matrix(' + transform + ')' });
      }
  })
  
  /* Apply transforms to All */
  $('button.svg-apply').click(function() {
    var transform = $(this).parent().siblings('svg').css('transform');
    var scale = transform.match(/-?[\d\.]+/g)[0];
    $('.inksimulation').each(function() {
      $(this).find('svg').css({ transform: transform });
      $(this).find("span").text(parseInt(scale*100));
      
    })
  });
  
  /* Contendeditable Fields */
  
  document.querySelectorAll('[contenteditable="true"]').forEach(function(elem) {
    elem.addEventListener('focusout', function() {
        /* change svg scale */
        var content    = $(this).html();
        var field_name = $(this).attr('data-field-name');
        if(field_name == 'svg-scale') {
          var scale     = parseInt(content);
          var svg       = $(this).parent().siblings('svg');
          var transform = svg.css('transform').match(/-?[\d\.]+/g);
          
          transform[0] = scale / 100;
          transform[3] = scale / 100;
          svg.css({ transform: 'matrix(' + transform + ')' });
        }
        /* When we focus out from a contenteditable field, we want to
           set the same content to all fields with the same classname */
        else {
          $('[data-field-name="' + field_name + '"]').html(content);
        }
    });
>>>>>>> 75aa656c
  });

  $('[contenteditable="true"]').keypress(function(e) {
      if (e.which == 13) {
          // pressing enter defocuses the element
          this.blur();
          // also suppress the enter keystroke to avoid adding a new line
          return false;
      } else {
          return true;
      }
    });


  /* Settings Bar */

  $('button.close').click(function() {
    $.post('/shutdown', {})
     .done(function(data) {
       window.close();
    });
  });

  $('button.print').click(function() {
    // printing halts all javascript activity, so we need to tell the backend
    // not to shut down until we're done.
    $.get("/printing/start")
     .done(function() {
        window.print();
        $.get("/printing/end");
     });
  });

  $('button.settings').click(function(){
    $('#settings-ui').show();
  });

  $('#close-settings').click(function(){
      $('#settings-ui').hide();
  });

  /* Settings */

  // Paper Size
  $('select#printing-size').change(function(){
    var size = $(this).find(':selected').val();
    $('.page').toggleClass('a4', size == 'a4');
    $.postJSON('/settings/paper-size', {value: size});
  });

  //Checkbox
  $(':checkbox').change(function() {
    var checked = $(this).prop('checked');
    var field_name = $(this).attr('data-field-name');

    $('.' + field_name).toggle(checked);
    setPageNumbers();
<<<<<<< HEAD
    scaleInksimulation();

    $.postJSON('/settings/' + field_name, {value: checked});
  });

  // Logo
  $('#logo-picker').change(function(e) {
      var file = e.originalEvent.srcElement.files[0];
      var reader = new FileReader();
      reader.onloadend = function() {
          var data = reader.result;
          $('figure.brandlogo img').attr('src', data);
          $.postJSON('/settings/logo', {value: data});
      };
      reader.readAsDataURL(file);
  });

  // "save as defaults" button
  $('#save-settings').click(function(e) {
      var settings = {};
      settings["client-overview"] = $("[data-field-name='client-overview']").is(':checked');
      settings["client-detailedview"] = $("[data-field-name='client-detailedview']").is(':checked');
      settings["operator-overview"] = $("[data-field-name='operator-overview']").is(':checked');
      settings["operator-detailedview"] = $("[data-field-name='operator-detailedview']").is(':checked');
      settings["paper-size"] = $('select#printing-size').find(':selected').val();

      var logo = $("figure.brandlogo img").attr('src');
      if (logo.startsWith("data:")) {
          settings["logo"] = logo;
      }

      $.postJSON('/defaults', {'value': settings});
=======
    scaleAllSvg();
>>>>>>> 75aa656c
  });
});
<|MERGE_RESOLUTION|>--- conflicted
+++ resolved
@@ -66,18 +66,100 @@
 $(function() {
   setTimeout(ping, 1000);
   setPageNumbers();
-<<<<<<< HEAD
-  scaleInksimulation();
+  scaleAllSvg();
+  
+  /* SCALING AND MOVING SVG  */
+  
+  /* Mousewheel scaling */
+  $('figure.inksimulation').on( 'DOMMouseScroll mousewheel', function (e) {
+    if(event.ctrlKey == true) {
+    
+      var svg       = $(this).find('svg');
+      var transform = svg.css('transform').match(/-?[\d\.]+/g);
+      var scale     = parseFloat(transform[0]);
+      
+      if( scale > 0.01 && (e.originalEvent.detail > 0 || e.originalEvent.wheelDelta < 0)) {
+        // scroll down
+        scale -= 0.01;
+      } else {
+        //scroll up
+        scale += 0.01;
+      }
+      
+      // set modified scale
+      transform[0] = scale;
+      transform[3] = scale;
+      svg.css({ transform: 'matrix(' + transform + ')' });
+      
+      // set scale caption text
+      $(this).find("span").text(parseInt(scale*100));
+
+      //prevent page fom scrolling
+      return false;
+    }
+  });
+  
+  /* Fit SVG */
+  $('button.svg-fit').click(function() {
+    var svgfigure = $(this).closest('figure');
+    scaleSVG(svgfigure, 'fit');
+  });
+  
+  /* Full Size SVG */
+  $('button.svg-full').click(function() {
+    var svgfigure = $(this).closest('figure');
+    scaleSVG(svgfigure, '1');
+  });
+  
+  /* Drag SVG */
+  $('figure.inksimulation').on('mousedown', function(e) {
+      $(this).data('p0', { x: e.pageX, y: e.pageY });
+      $(this).css({cursor: 'move'});
+  }).on('mouseup', function(e) {
+      $(this).css({cursor: 'auto'});
+      var p0 = $(this).data('p0'),
+        p1 = { x: e.pageX, y: e.pageY },
+        d = Math.sqrt(Math.pow(p1.x - p0.x, 2) + Math.pow(p1.y - p0.y, 2));
+      if (d > 4) {
+        var transform = $(this).find('svg').css('transform').match(/-?[\d\.]+/g);
+        transform[4] = parseFloat(transform[4]) + parseFloat(p1.x-p0.x);
+        transform[5] = parseFloat(transform[5]) + parseFloat(p1.y-p0.y);
+        // set modified translate
+        $(this).find('svg').css({ transform: 'matrix(' + transform + ')' });
+      }
+  })
+  
+  /* Apply transforms to All */
+  $('button.svg-apply').click(function() {
+    var transform = $(this).parent().siblings('svg').css('transform');
+    var scale = transform.match(/-?[\d\.]+/g)[0];
+    $('.inksimulation').each(function() {
+      $(this).find('svg').css({ transform: transform });
+      $(this).find("span").text(parseInt(scale*100));
+      
+    })
+  });
 
   /* Contendeditable Fields */
 
-  // When we focus out from a contenteditable field, we want to
-  // set the same content to all fields with the same classname
   $('[contenteditable="true"]').on('focusout', function() {
+        /* change svg scale */
     var content = $(this).html();
     var field_name = $(this).attr('data-field-name');
-    $('[data-field-name="' + field_name + '"]').text(content);
-    $.postJSON('/settings/' + field_name, {value: content});
+    if(field_name == 'svg-scale') {
+      var scale     = parseInt(content);
+      var svg       = $(this).parent().siblings('svg');
+      var transform = svg.css('transform').match(/-?[\d\.]+/g);
+
+      transform[0] = scale / 100;
+      transform[3] = scale / 100;
+      svg.css({ transform: 'matrix(' + transform + ')' });
+    } else {
+      /* When we focus out from a contenteditable field, we want to
+       * set the same content to all fields with the same classname */
+      $('[data-field-name="' + field_name + '"]').html(content);
+      $.postJSON('/settings/' + field_name, {value: content});
+    }
   });
 
   // load up initial metadata values
@@ -96,110 +178,13 @@
               }
           });
       });
-=======
-  scaleAllSvg();
-  
-  /* SCALING AND MOVING SVG  */
-  
-  /* Mousewheel scaling */
-  $('figure.inksimulation').on( 'DOMMouseScroll mousewheel', function (e) {
-    if(event.ctrlKey == true) {
-    
-      var svg       = $(this).find('svg');
-      var transform = svg.css('transform').match(/-?[\d\.]+/g);
-      var scale     = parseFloat(transform[0]);
-      
-      if( scale > 0.01 && (e.originalEvent.detail > 0 || e.originalEvent.wheelDelta < 0)) {
-        // scroll down
-        scale -= 0.01;
-      } else {
-        //scroll up
-        scale += 0.01;
-      }
-      
-      // set modified scale
-      transform[0] = scale;
-      transform[3] = scale;
-      svg.css({ transform: 'matrix(' + transform + ')' });
-      
-      // set scale caption text
-      $(this).find("span").text(parseInt(scale*100));
-
-      //prevent page fom scrolling
-      return false;
-    }
-  });
-  
-  /* Fit SVG */
-  $('button.svg-fit').click(function() {
-    var svgfigure = $(this).closest('figure');
-    scaleSVG(svgfigure, 'fit');
-  });
-  
-  /* Full Size SVG */
-  $('button.svg-full').click(function() {
-    var svgfigure = $(this).closest('figure');
-    scaleSVG(svgfigure, '1');
-  });
-  
-  /* Drag SVG */
-  $('figure.inksimulation').on('mousedown', function(e) {
-      $(this).data('p0', { x: e.pageX, y: e.pageY });
-      $(this).css({cursor: 'move'});
-  }).on('mouseup', function(e) {
-      $(this).css({cursor: 'auto'});
-      var p0 = $(this).data('p0'),
-        p1 = { x: e.pageX, y: e.pageY },
-        d = Math.sqrt(Math.pow(p1.x - p0.x, 2) + Math.pow(p1.y - p0.y, 2));
-      if (d > 4) {
-        var transform = $(this).find('svg').css('transform').match(/-?[\d\.]+/g);
-        transform[4] = parseFloat(transform[4]) + parseFloat(p1.x-p0.x);
-        transform[5] = parseFloat(transform[5]) + parseFloat(p1.y-p0.y);
-        // set modified translate
-        $(this).find('svg').css({ transform: 'matrix(' + transform + ')' });
-      }
-  })
-  
-  /* Apply transforms to All */
-  $('button.svg-apply').click(function() {
-    var transform = $(this).parent().siblings('svg').css('transform');
-    var scale = transform.match(/-?[\d\.]+/g)[0];
-    $('.inksimulation').each(function() {
-      $(this).find('svg').css({ transform: transform });
-      $(this).find("span").text(parseInt(scale*100));
-      
-    })
-  });
-  
-  /* Contendeditable Fields */
-  
-  document.querySelectorAll('[contenteditable="true"]').forEach(function(elem) {
-    elem.addEventListener('focusout', function() {
-        /* change svg scale */
-        var content    = $(this).html();
-        var field_name = $(this).attr('data-field-name');
-        if(field_name == 'svg-scale') {
-          var scale     = parseInt(content);
-          var svg       = $(this).parent().siblings('svg');
-          var transform = svg.css('transform').match(/-?[\d\.]+/g);
-          
-          transform[0] = scale / 100;
-          transform[3] = scale / 100;
-          svg.css({ transform: 'matrix(' + transform + ')' });
-        }
-        /* When we focus out from a contenteditable field, we want to
-           set the same content to all fields with the same classname */
-        else {
-          $('[data-field-name="' + field_name + '"]').html(content);
-        }
-    });
->>>>>>> 75aa656c
   });
 
   $('[contenteditable="true"]').keypress(function(e) {
       if (e.which == 13) {
           // pressing enter defocuses the element
           this.blur();
+
           // also suppress the enter keystroke to avoid adding a new line
           return false;
       } else {
@@ -251,8 +236,7 @@
 
     $('.' + field_name).toggle(checked);
     setPageNumbers();
-<<<<<<< HEAD
-    scaleInksimulation();
+    scaleAllSvg();
 
     $.postJSON('/settings/' + field_name, {value: checked});
   });
@@ -284,8 +268,5 @@
       }
 
       $.postJSON('/defaults', {'value': settings});
-=======
-    scaleAllSvg();
->>>>>>> 75aa656c
   });
 });
